/*
 * @(#)FastDoubleMath.java
 * Copyright © 2021. Werner Randelshofer, Switzerland. MIT License.
 */

package ch.randelshofer.fastdoubleparser;

import java.lang.invoke.MethodHandles;
import java.lang.invoke.VarHandle;
import java.nio.ByteOrder;

/**
 * This class provides methods for parsing multiple characters at once using
 * the "SIMD with a register" (SWAR) technique.
 * <p>
 * References:
 * <dl>
 *     <dt>Leslie Lamport, Multiple Byte Processing with Full-Word Instructions</dt>
 *     <dd><a href="https://lamport.azurewebsites.net/pubs/multiple-byte.pdf">azurewebsites.net</a></dd>
 *
 *     <dt>Daniel Lemire, fast_double_parser, 4x faster than strtod.
 *     Apache License 2.0 or Boost Software License.</dt>
 *     <dd><a href="https://github.com/lemire/fast_double_parser">github.com</a></dd>
 *
 *     <dt>Daniel Lemire, fast_float number parsing library: 4x faster than strtod.
 *     Apache License 2.0.</dt>
 *     <dd><a href="https://github.com/fastfloat/fast_float">github.com</a></dd>
 *
 *     <dt>Daniel Lemire, Number Parsing at a Gigabyte per Second,
 *     Software: Practice and Experience 51 (8), 2021.
 *     arXiv.2101.11408v3 [cs.DS] 24 Feb 2021</dt>
 *     <dd><a href="https://arxiv.org/pdf/2101.11408.pdf">arxiv.org</a></dd>
 * </dl>
 * </p>
 */
class FastDoubleSwar {

    public final static VarHandle readLongLE =
            MethodHandles.byteArrayViewVarHandle(long[].class, ByteOrder.LITTLE_ENDIAN);
    public final static VarHandle readIntLE =
            MethodHandles.byteArrayViewVarHandle(int[].class, ByteOrder.LITTLE_ENDIAN);
    public final static VarHandle readIntBE =
            MethodHandles.byteArrayViewVarHandle(int[].class, ByteOrder.BIG_ENDIAN);
    public final static VarHandle readLongBE =
            MethodHandles.byteArrayViewVarHandle(long[].class, ByteOrder.BIG_ENDIAN);

    /**
     * Tries to parse eight decimal digits from a char array using the
     * 'SIMD within a register technique' (SWAR).
     *
     * @param a      contains 8 utf-16 characters starting at offset
     * @param offset the offset into the array
     * @return the parsed number,
     * returns a negative value if {@code value} does not contain 8 hex digits
     */

    @SuppressWarnings("IntegerMultiplicationImplicitCastToLong")
    public static int tryToParseEightDigits(char[] a, int offset) {
        // Note: Performance of MemorySegment is awful unless it gets compiled by C2.
        /*
        MemorySegment seg = MemorySegment.ofArray(a);
        long first = seg.get(CHAR_ALIGNED_LONG, (offset << 1));
        long second = seg.get(CHAR_ALIGNED_LONG, (offset << 1) + 8);
        */
        long first = a[offset]
                | (long) a[offset + 1] << 16
                | (long) a[offset + 2] << 32
                | (long) a[offset + 3] << 48;
        long second = a[offset + 4]
                | (long) a[offset + 5] << 16
                | (long) a[offset + 6] << 32
                | (long) a[offset + 7] << 48;

        return FastDoubleSwar.tryToParseEightDigitsUtf16(first, second);
    }

<<<<<<< HEAD
    public static int tryToParseFourDigitsUtf16(char[] a, int offset) {
        /*
=======
    @SuppressWarnings("IntegerMultiplicationImplicitCastToLong")
    public static int tryToParseFourDigits(char[] a, int offset) {
>>>>>>> 11a76fce
        // Note: Performance of MemorySegment is awful unless it gets compiled by C2.
        MemorySegment seg = MemorySegment.ofArray(a);
        long first = seg.get(CHAR_ALIGNED_LONG, (offset << 1));
        */
        long first = a[offset]
                | (long) a[offset + 1] << 16
                | (long) a[offset + 2] << 32
                | (long) a[offset + 3] << 48;

        return FastDoubleSwar.tryToParseFourDigitsUtf16(first);
    }

<<<<<<< HEAD
    public static int parseEightDigitsUtf16(char[] a, int offset) {
        /*
=======
    @SuppressWarnings("IntegerMultiplicationImplicitCastToLong")
    public static int parseEightDigits(char[] a, int offset) {
>>>>>>> 11a76fce
        // Note: Performance of MemorySegment is awful unless it gets compiled by C2.
        MemorySegment seg = MemorySegment.ofArray(a);
        long first = seg.get(CHAR_ALIGNED_LONG, (offset << 1));
        long second = seg.get(CHAR_ALIGNED_LONG, (offset << 1) + 8);
        */

        long first = a[offset]
                | (long) a[offset + 1] << 16
                | (long) a[offset + 2] << 32
                | (long) a[offset + 3] << 48;
        long second = a[offset + 4]
                | (long) a[offset + 5] << 16
                | (long) a[offset + 6] << 32
                | (long) a[offset + 7] << 48;

        return FastDoubleSwar.parseEightDigitsUtf16(first, second);
    }

    /**
     * Tries to parse eight digits at once using the
     * 'SIMD within a register technique' (SWAR).
     *
     * @param str    a character sequence
     * @param offset the index of the first character in the character sequence
     * @return the parsed digits or -1
     */
    public static int tryToParseEightDigits(CharSequence str, int offset) {
        // Performance: We extract the chars in two steps so that we
        //              can benefit from out of order execution in the CPU.
        long first = str.charAt(offset)
                | (long) str.charAt(offset + 1) << 16
                | (long) str.charAt(offset + 2) << 32
                | (long) str.charAt(offset + 3) << 48;

        long second = str.charAt(offset + 4)
                | (long) str.charAt(offset + 5) << 16
                | (long) str.charAt(offset + 6) << 32
                | (long) str.charAt(offset + 7) << 48;

        return FastDoubleSwar.tryToParseEightDigitsUtf16(first, second);
    }

    public static int tryToParseFourDigits(CharSequence str, int offset) {
        // Performance: We extract the chars in two steps so that we
        //              can benefit from out of order execution in the CPU.
        long first = str.charAt(offset)
                | (long) str.charAt(offset + 1) << 16
                | (long) str.charAt(offset + 2) << 32
                | (long) str.charAt(offset + 3) << 48;

        return FastDoubleSwar.tryToParseFourDigitsUtf16(first);
    }

    public static int parseEightDigits(CharSequence str, int offset) {
        // Performance: We extract the chars in two steps so that we
        //              can benefit from out of order execution in the CPU.
        long first = str.charAt(offset)
                | (long) str.charAt(offset + 1) << 16
                | (long) str.charAt(offset + 2) << 32
                | (long) str.charAt(offset + 3) << 48;

        long second = str.charAt(offset + 4)
                | (long) str.charAt(offset + 5) << 16
                | (long) str.charAt(offset + 6) << 32
                | (long) str.charAt(offset + 7) << 48;

        return FastDoubleSwar.parseEightDigitsUtf16(first, second);
    }

    /**
     * Tries to parse eight digits at once using the
     * 'SIMD within a register technique' (SWAR).
     *
     * @param str    a character sequence
     * @param offset the index of the first character in the character sequence
     * @return the parsed digits or -1
     */
    public static long tryToParseEightHexDigits(CharSequence str, int offset) {
        // Performance: We extract the chars in two steps so that we
        //              can benefit from out of order execution in the CPU.

        long first = (long) str.charAt(offset) << 48
                | (long) str.charAt(offset + 1) << 32
                | (long) str.charAt(offset + 2) << 16
                | (long) str.charAt(offset + 3);

        long second = (long) str.charAt(offset + 4) << 48
                | (long) str.charAt(offset + 5) << 32
                | (long) str.charAt(offset + 6) << 16
                | (long) str.charAt(offset + 7);

        return FastDoubleSwar.tryToParseEightHexDigitsUtf16(first, second);
    }

    /**
     * Tries to parse eight decimal digits at once using the
     * 'SIMD within a register technique' (SWAR).
     *
     * <pre>{@literal
     * char[] chars = ...;
     * long first  = chars[0]|(chars[1]<<16)|(chars[2]<<32)|(chars[3]<<48);
     * long second = chars[4]|(chars[5]<<16)|(chars[6]<<32)|(chars[7]<<48);
     * }</pre>
     *
     * @param first  the first four characters in big endian order
     * @param second the second four characters in big endian order
     * @return the parsed digits or -1
     */
    public static int tryToParseEightDigitsUtf16(long first, long second) {
        long fval = first - 0x0030_0030_0030_0030L;
        long sval = second - 0x0030_0030_0030_0030L;

        // Create a predicate for all bytes which are smaller than '0' (0x0030)
        // or greater than '9' (0x0039).
        // We have 0x007f - 0x0039 = 0x0046.
        // The predicate is true if the hsb of a byte is set: (predicate & 0xff80) != 0.
        long fpre = first + 0x0046_0046_0046_0046L | fval;
        long spre = second + 0x0046_0046_0046_0046L | sval;
        if (((fpre | spre) & 0xff80_ff80_ff80_ff80L) != 0L) {
            return -1;
        }

        return (int) (sval * 0x03e8_0064_000a_0001L >>> 48)
                + (int) (fval * 0x03e8_0064_000a_0001L >>> 48) * 10000;
    }

    public static boolean isEightDigits(long first, long second) {
        long fval = first - 0x0030_0030_0030_0030L;
        long sval = second - 0x0030_0030_0030_0030L;

        // Create a predicate for all bytes which are smaller than '0' (0x0030)
        // or greater than '9' (0x0039).
        // We have 0x007f - 0x0039 = 0x0046.
        // The predicate is true if the hsb of a byte is set: (predicate & 0xff80) != 0.
        long fpre = first + 0x0046_0046_0046_0046L | fval;
        long spre = second + 0x0046_0046_0046_0046L | sval;
        return ((fpre | spre) & 0xff80_ff80_ff80_ff80L) == 0L;
    }

    public static int tryToParseFourDigitsUtf16(long first) {
        long fval = first - 0x0030_0030_0030_0030L;

        // Create a predicate for all bytes which are smaller than '0' (0x0030)
        // or greater than '9' (0x0039).
        // We have 0x007f - 0x0039 = 0x0046.
        // The predicate is true if the hsb of a byte is set: (predicate & 0xff80) != 0.
        long fpre = first + 0x0046_0046_0046_0046L | fval;
        if ((fpre & 0xff80_ff80_ff80_ff80L) != 0L) {
            return -1;
        }

        return (int) (fval * 0x03e8_0064_000a_0001L >>> 48);
    }

    public static int parseEightDigitsUtf16(long first, long second) {
        long fval = first - 0x0030_0030_0030_0030L;
        long sval = second - 0x0030_0030_0030_0030L;

        return (int) (sval * 0x03e8_0064_000a_0001L >>> 48)
                + (int) (fval * 0x03e8_0064_000a_0001L >>> 48) * 10000;
    }

    /**
     * Tries to parse eight decimal digits from a byte array using the
     * 'SIMD within a register technique' (SWAR).
     *
     * @param a      contains 8 ascii characters
     * @param offset the offset of the first character in {@code a}
     * @return the parsed number,
     * returns a negative value if {@code value} does not contain 8 digits
     */
    public static int tryToParseEightDigitsUtf8(byte[] a, int offset) {
        return tryToParseEightDigitsUtf8((long) readLongLE.get(a, offset));
    }

    public static int countUpToEightDigitsUtf8(byte[] a, int offset) {
        return countUpToEightDigitsUtf8((long) readLongLE.get(a, offset));
    }

    public static boolean isEightDigits(byte[] a, int offset) {
        return isEightDigitsUtf8((long) readLongLE.get(a, offset));
    }

    public static boolean isEightDigits(char[] a, int offset) {
        MemorySegment seg = MemorySegment.ofArray(a);
        long first = seg.get(CHAR_ALIGNED_LONG, (offset << 1));
        long second = seg.get(CHAR_ALIGNED_LONG, (offset << 1) + 8);

        return isEightDigits(first, second);
    }

    public static boolean isEightDigits(CharSequence a, int offset) {
        boolean success = true;
        for (int i = 0; i < 8; i++) {
            char ch = a.charAt(i + offset);
            success &= '0' <= ch && ch <= '9';
        }
        return success;
    }

    public static int tryToParseFourDigits(byte[] a, int offset) {
        return tryToParseFourDigitsUtf8((int) readIntLE.get(a, offset));
    }

    public static int parseEightDigits(byte[] a, int offset) {
        return parseEightDigitsUtf8((long) readLongLE.get(a, offset));
    }

    public static int parseUpTo7Digits(byte[] str, int from, int to) {
        int result = 0;
        for (; from < to; from++) {
            result = 10 * (result) + str[from] - '0';
        }
        return result;
    }

    public static int parseUpTo7Digits(char[] str, int from, int to) {
        int result = 0;
        for (; from < to; from++) {
            result = 10 * (result) + str[from] - '0';
        }
        return result;
    }

    public static int parseUpTo7Digits(CharSequence str, int from, int to) {
        int result = 0;
        for (; from < to; from++) {
            result = 10 * (result) + str.charAt(from) - '0';
        }
        return result;
    }

    public static int parseFourDigits(byte[] a, int offset) {
        return parseFourDigitsUtf8((int) readIntLE.get(a, offset));
    }

    /**
     * Tries to parse eight digits from a long using the
     * 'SIMD within a register technique' (SWAR).
     *
     * <pre>{@literal
     * byte[] bytes = ...;
     * long value  = ((bytes[7]&0xffL)<<56)
     *             | ((bytes[6]&0xffL)<<48)
     *             | ((bytes[5]&0xffL)<<40)
     *             | ((bytes[4]&0xffL)<<32)
     *             | ((bytes[3]&0xffL)<<24)
     *             | ((bytes[2]&0xffL)<<16)
     *             | ((bytes[1]&0xffL)<< 8)
     *             |  (bytes[0]&0xffL);
     * }</pre>
     *
     * @param chunk contains 8 ascii characters in little endian order
     * @return the parsed number,
     * returns ~(number of leading digits) if not all characters are digits.
     */
    public static int tryToParseEightDigitsUtf8(long chunk) {
        // Create a predicate for all bytes which are greater than '0' (0x30).
        // The predicate is true if the hsb of a byte is set: (predicate & 0x80) != 0.
        long val = chunk - 0x3030303030303030L;
        long predicate = ((chunk + 0x4646464646464646L) | val) & 0x8080808080808080L;
        if (predicate != 0L) {
            return -1;//~(Long.numberOfTrailingZeros(predicate)>>3);
        }

        // The last 2 multiplications are independent of each other.
        val = val * (1 + (10 << 8)) >>> 8;
        val = (val & 0xff_000000ffL) * (100 + (100_0000L << 32))
                + (val >>> 16 & 0xff_000000ffL) * (1 + (1_0000L << 32)) >>> 32;
        return (int) val;
    }

    public static int countUpToEightDigitsUtf8(long chunk) {
        long val = chunk - 0x3030303030303030L;
        long predicate = ((chunk + 0x4646464646464646L) | val) & 0x8080808080808080L;
        return predicate == 0L ? 8 : Long.numberOfTrailingZeros(predicate) >> 3;
    }

    public static boolean isEightDigitsUtf8(long chunk) {
        long val = chunk - 0x3030303030303030L;
        long predicate = ((chunk + 0x4646464646464646L) | val) & 0x8080808080808080L;
        return predicate == 0L;
    }

    public static int tryToParseFourDigitsUtf8(int chunk) {
        // Create a predicate for all bytes which are greater than '0' (0x30).
        // The predicate is true if the hsb of a byte is set: (predicate & 0x80) != 0.
        int val = chunk - 0x30303030;
        int predicate = ((chunk + 0x46464646) | val) & 0x80808080;
        if (predicate != 0L) {
            return -1;//~(Integer.numberOfTrailingZeros(predicate)>>3);
        }

        // The last 2 multiplications are independent of each other.
        val = val * (1 + (10 << 8)) >>> 8;
        val = (val & 0xff) * 100 + ((val & 0xff0000) >> 16);
        return val;
    }

    public static int parseEightDigitsUtf8(long chunk) {
        // Create a predicate for all bytes which are greater than '0' (0x30).
        // The predicate is true if the hsb of a byte is set: (predicate & 0x80) != 0.
        long val = chunk - 0x3030303030303030L;

        // The last 2 multiplications are independent of each other.
        val = val * (1 + (10 << 8)) >>> 8;
        val = (val & 0xff_000000ffL) * (100 + (100_0000L << 32))
                + (val >>> 16 & 0xff_000000ffL) * (1 + (1_0000L << 32)) >>> 32;
        return (int) val;
    }

    public static int parseFourDigitsUtf8(int chunk) {
        // Create a predicate for all bytes which are greater than '0' (0x30).
        // The predicate is true if the hsb of a byte is set: (predicate & 0x80) != 0.
        int val = chunk - 0x30303030;

        // The last 2 multiplications are independent of each other.
        val = val * (1 + (10 << 8)) >>> 8;
        val = (val & 0xff) * 100 + ((val & 0xff0000) >> 16);
        return val;
    }

    /**
     * Tries to parse eight hex digits from a char array using the
     * 'SIMD within a register technique' (SWAR).
     *
     * @param chars  contains 8 utf-16 characters starting at offset
     * @param offset the offset into the array
     * @return the parsed number,
     * returns a negative value if {@code value} does not contain 8 hex digits
     */
    public static long tryToParseEightHexDigits(char[] chars, int offset) {
        // Performance: We extract the chars in two steps so that we
        //              can benefit from out of order execution in the CPU.
        long first = (long) chars[offset] << 48
                | (long) chars[offset + 1] << 32
                | (long) chars[offset + 2] << 16
                | (long) chars[offset + 3];

        long second = (long) chars[offset + 4] << 48
                | (long) chars[offset + 5] << 32
                | (long) chars[offset + 6] << 16
                | (long) chars[offset + 7];

        return FastDoubleSwar.tryToParseEightHexDigitsUtf16(first, second);
    }

    /**
     * Tries to parse eight hex digits from two longs using the
     * 'SIMD within a register technique' (SWAR).
     *
     * <pre>{@code
     * char[] chars = ...;
     * long first  = (long) chars[0] << 48
     *             | (long) chars[1] << 32
     *             | (long) chars[2] << 16
     *             | (long) chars[3];
     *
     * long second = (long) chars[4] << 48
     *             | (long) chars[5] << 32
     *             | (long) chars[6] << 16
     *             | (long) chars[7];
     * }</pre>
     *
     * @param first  contains 4 utf-16 characters in big endian order
     * @param second contains 4 utf-16 characters in big endian order
     * @return the parsed number,
     * returns a negative value if the two longs do not contain 8 hex digits
     */
    public static long tryToParseEightHexDigitsUtf16(long first, long second) {
        long highBytes = Long.compress(first | second, 0xff00ff00_ff00ff00L);
        if (highBytes != 0L) {
            return -1L;
        }
        long utf8Bytes = (Long.compress(first, 0x00ff00ff_00ff00ffL) << 32)
                | Long.compress(second, 0x00ff00ff_00ff00ffL);

        return tryToParseEightHexDigitsUtf8(utf8Bytes);
    }

    /**
     * Tries to parse eight hex digits from a byte array using the
     * 'SIMD within a register technique' (SWAR).
     *
     * @param a      contains 8 ascii characters
     * @param offset the offset of the first character in {@code a}
     *               returns a negative value if {@code value} does not contain 8 digits
     */
    public static long tryToParseEightHexDigits(byte[] a, int offset) {
        return tryToParseEightHexDigitsUtf8((long) readLongBE.get(a, offset));
    }


    /**
     * Tries to parse eight digits from a long using the
     * 'SIMD within a register technique' (SWAR).
     *
     * @param chunk contains 8 ascii characters in big endian order
     * @return the parsed number,
     * returns a negative value if {@code value} does not contain 8 digits
     */
    public static long tryToParseEightHexDigitsUtf8(long chunk) {
        // The following code is based on the technique presented in the paper
        // by Leslie Lamport.


        // Subtract character '0' (0x30) from each of the eight characters
        long vec = chunk - 0x30_30_30_30_30_30_30_30L;

        // Create a predicate for all bytes which are greater than '9'-'0' (0x09).
        // The predicate is true if the hsb of a byte is set: (predicate & 0x80) != 0.
        long gt_09 = vec + (0x09_09_09_09_09_09_09_09L ^ 0x7f_7f_7f_7f_7f_7f_7f_7fL);
        gt_09 &= 0x80_80_80_80_80_80_80_80L;
        // Create a predicate for all bytes which are greater or equal 'a'-'0' (0x30).
        // The predicate is true if the hsb of a byte is set.
        long ge_30 = vec + (0x30303030_30303030L ^ 0x7f_7f_7f_7f_7f_7f_7f_7fL);
        ge_30 &= 0x80_80_80_80_80_80_80_80L;

        // Create a predicate for all bytes which are smaller equal than 'f'-'0' (0x37).
        long le_37 = 0x37_37_37_37_37_37_37_37L + (vec ^ 0x7f_7f_7f_7f_7f_7f_7f_7fL);
        // we don't need to 'and' with 0x80…L here, because we 'and' this with ge_30 anyway.
        //le_37 &= 0x80_80_80_80_80_80_80_80L;


        // If a character is greater than '9' then it must be greater equal 'a'
        // and smaller  'f'.
        if (gt_09 != (ge_30 & le_37)) {
            return -1;
        }

        // Expand the predicate to a byte mask
        long gt_09mask = (gt_09 >>> 7) * 0xffL;

        // Subtract 'a'-'0'+10 (0x27) from all bytes that are greater than 0x09.
        long v = vec & ~gt_09mask | vec - (0x27272727_27272727L & gt_09mask);

        // Compact all nibbles
        return Long.compress(v, 0x0f0f0f0f_0f0f0f0fL);// since Java 19
    }
}<|MERGE_RESOLUTION|>--- conflicted
+++ resolved
@@ -74,13 +74,8 @@
         return FastDoubleSwar.tryToParseEightDigitsUtf16(first, second);
     }
 
-<<<<<<< HEAD
-    public static int tryToParseFourDigitsUtf16(char[] a, int offset) {
+    public static int tryToParseFourDigits(char[] a, int offset) {
         /*
-=======
-    @SuppressWarnings("IntegerMultiplicationImplicitCastToLong")
-    public static int tryToParseFourDigits(char[] a, int offset) {
->>>>>>> 11a76fce
         // Note: Performance of MemorySegment is awful unless it gets compiled by C2.
         MemorySegment seg = MemorySegment.ofArray(a);
         long first = seg.get(CHAR_ALIGNED_LONG, (offset << 1));
@@ -93,13 +88,8 @@
         return FastDoubleSwar.tryToParseFourDigitsUtf16(first);
     }
 
-<<<<<<< HEAD
-    public static int parseEightDigitsUtf16(char[] a, int offset) {
+    public static int parseEightDigits(char[] a, int offset) {
         /*
-=======
-    @SuppressWarnings("IntegerMultiplicationImplicitCastToLong")
-    public static int parseEightDigits(char[] a, int offset) {
->>>>>>> 11a76fce
         // Note: Performance of MemorySegment is awful unless it gets compiled by C2.
         MemorySegment seg = MemorySegment.ofArray(a);
         long first = seg.get(CHAR_ALIGNED_LONG, (offset << 1));

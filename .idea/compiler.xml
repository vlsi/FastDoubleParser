<?xml version="1.0" encoding="UTF-8"?>
<project version="4">
  <component name="CompilerConfiguration">
    <annotationProcessing>
      <profile name="Maven default annotation processors profile" enabled="true">
        <sourceOutputDir name="target/generated-sources/annotations" />
        <sourceTestOutputDir name="target/generated-test-sources/test-annotations" />
        <outputRelativeToContentRoot value="true" />
        <module name="FastDoubleParserDemo" />
        <module name="FastDoubleParser" />
      </profile>
    </annotationProcessing>
  </component>
<<<<<<< HEAD
=======
  <component name="JavacSettings">
    <option name="ADDITIONAL_OPTIONS_OVERRIDE">
      <module name="FastDoubleParser" options="-Xlint:all" />
      <module name="FastDoubleParserDemo" options="-Xlint:all" />
    </option>
  </component>
>>>>>>> 1a24c059
</project><|MERGE_RESOLUTION|>--- conflicted
+++ resolved
@@ -11,13 +11,10 @@
       </profile>
     </annotationProcessing>
   </component>
-<<<<<<< HEAD
-=======
   <component name="JavacSettings">
     <option name="ADDITIONAL_OPTIONS_OVERRIDE">
       <module name="FastDoubleParser" options="-Xlint:all" />
       <module name="FastDoubleParserDemo" options="-Xlint:all" />
     </option>
   </component>
->>>>>>> 1a24c059
 </project>
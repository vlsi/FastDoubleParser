--- conflicted
+++ resolved
@@ -2,7 +2,6 @@
 <project version="4">
   <component name="CompilerConfiguration">
     <annotationProcessing>
-      <profile default="true" name="Default" enabled="true" />
       <profile name="Maven default annotation processors profile" enabled="true">
         <sourceOutputDir name="target/generated-sources/annotations" />
         <sourceTestOutputDir name="target/generated-test-sources/test-annotations" />
@@ -16,23 +15,14 @@
         <module name="FastDoubleParser-JavaEarlyAccess" />
         <module name="FastDoubleParserDemo-Java11" />
         <module name="FastDoubleParser (1)" />
-<<<<<<< HEAD
-        <module name="FastDoubleParser" />
-=======
         <module name="FastDoubleParser-Java11" />
         <module name="FastDoubleParserDemo-Java8" />
         <module name="FastDoubleParserDemo-Java17" />
->>>>>>> 8030278b
       </profile>
     </annotationProcessing>
   </component>
   <component name="JavacSettings">
     <option name="ADDITIONAL_OPTIONS_OVERRIDE">
-<<<<<<< HEAD
-      <module name="FastDoubleParser" options="-Xlint:all" />
-      <module name="FastDoubleParser (1)" options="-Xlint:all" />
-      <module name="FastDoubleParserDemo" options="-Xlint:all" />
-=======
       <module name="FastDoubleParser (1)" options="-Xlint:all" />
       <module name="FastDoubleParser-Java11" options="-Xlint:all" />
       <module name="FastDoubleParser-Java17" options="-Xlint:all" />
@@ -45,7 +35,6 @@
       <module name="FastDoubleParserDemo-Java19" options="-Xlint:all" />
       <module name="FastDoubleParserDemo-Java8" options="-Xlint:all" />
       <module name="FastDoubleParserDemo-JavaEarlyAccess" options="-Xlint:all" />
->>>>>>> 8030278b
     </option>
   </component>
 </project>
/*
 * @(#)FastDoubleMath.java
 * Copyright © 2021. Werner Randelshofer, Switzerland. MIT License.
 */

package ch.randelshofer.fastdoubleparser;

import java.lang.invoke.MethodHandles;
import java.lang.invoke.VarHandle;
import java.nio.ByteOrder;

/**
 * This class provides methods for parsing multiple characters at once using
 * the "SIMD with a register" (SWAR) technique.
 * <p>
 * References:
 * <dl>
 *     <dt>Leslie Lamport, Multiple Byte Processing with Full-Word Instructions</dt>
 *     <dd><a href="https://lamport.azurewebsites.net/pubs/multiple-byte.pdf">azurewebsites.net</a></dd>
 *
 *     <dt>Daniel Lemire, fast_double_parser, 4x faster than strtod.
 *     Apache License 2.0 or Boost Software License.</dt>
 *     <dd><a href="https://github.com/lemire/fast_double_parser">github.com</a></dd>
 *
 *     <dt>Daniel Lemire, fast_float number parsing library: 4x faster than strtod.
 *     Apache License 2.0.</dt>
 *     <dd><a href="https://github.com/fastfloat/fast_float">github.com</a></dd>
 *
 *     <dt>Daniel Lemire, Number Parsing at a Gigabyte per Second,
 *     Software: Practice and Experience 51 (8), 2021.
 *     arXiv.2101.11408v3 [cs.DS] 24 Feb 2021</dt>
 *     <dd><a href="https://arxiv.org/pdf/2101.11408.pdf">arxiv.org</a></dd>
 * </dl>
 * </p>
 */
class FastDoubleSwar {

    public final static VarHandle readLongFromByteArrayLittleEndian =
            MethodHandles.byteArrayViewVarHandle(long[].class, ByteOrder.LITTLE_ENDIAN);
    public final static VarHandle readLongFromByteArrayBigEndian =
            MethodHandles.byteArrayViewVarHandle(long[].class, ByteOrder.BIG_ENDIAN);
<<<<<<< HEAD

=======
>>>>>>> ca607b40
    /**
     * Tries to parse eight decimal digits from a char array using the
     * 'SIMD within a register technique' (SWAR).
     *
     * @param a      contains 8 utf-16 characters starting at offset
     * @param offset the offset into the array
     * @return the parsed number,
     * returns a negative value if {@code value} does not contain 8 hex digits
     */

    public static int tryToParseEightDigitsUtf16(char[] a, int offset) {
        long first = a[offset]
                | (long) a[offset + 1] << 16
                | (long) a[offset + 2] << 32
                | (long) a[offset + 3] << 48;
        long second = a[offset + 4]
                | (long) a[offset + 5] << 16
                | (long) a[offset + 6] << 32
                | (long) a[offset + 7] << 48;

        return FastDoubleSwar.tryToParseEightDigitsUtf16(first, second);
    }

    /**
     * Tries to parse eight decimal digits at once using the
     * 'SIMD within a register technique' (SWAR).
     *
     * <pre>{@literal
     * char[] chars = ...;
     * long first  = chars[0]|(chars[1]<<16)|(chars[2]<<32)|(chars[3]<<48);
     * long second = chars[4]|(chars[5]<<16)|(chars[6]<<32)|(chars[7]<<48);
     * }</pre>
     *
     * @param first  the first four characters in big endian order
     * @param second the second four characters in big endian order
     * @return the parsed digits or -1
     */
    public static int tryToParseEightDigitsUtf16(long first, long second) {//since Java 18
        long fval = first - 0x0030_0030_0030_0030L;
        long sval = second - 0x0030_0030_0030_0030L;

        // Create a predicate for all bytes which are smaller than '0' (0x0030)
        // or greater than '9' (0x0039).
        // We have 0x007f - 0x0039 = 0x0046.
        // The predicate is true if the hsb of a byte is set: (predicate & 0xff80) != 0.
        long fpre = first + 0x0046_0046_0046_0046L | fval;
        long spre = second + 0x0046_0046_0046_0046L | sval;
        if (((fpre | spre) & 0xff80_ff80_ff80_ff80L) != 0L) {
            return -1;
        }

        return (int) (sval * 0x03e8_0064_000a_0001L >>> 48)
                + (int) (fval * 0x03e8_0064_000a_0001L >>> 48) * 10000;
    }

    /**
     * Tries to parse eight decimal digits from a byte array using the
     * 'SIMD within a register technique' (SWAR).
     *
     * @param a      contains 8 ascii characters
     * @param offset the offset of the first character in {@code a}
     * @return the parsed number,
     * returns a negative value if {@code value} does not contain 8 digits
     */
    public static int tryToParseEightDigitsUtf8(byte[] a, int offset) {
        return tryToParseEightDigitsUtf8((long) readLongFromByteArrayLittleEndian.get(a, offset));
    }

    /**
     * Tries to parse eight digits from a long using the
     * 'SIMD within a register technique' (SWAR).
     *
     * <pre>{@literal
     * byte[] bytes = ...;
     * long value  = ((bytes[7]&0xffL)<<56)
     *             | ((bytes[6]&0xffL)<<48)
     *             | ((bytes[5]&0xffL)<<40)
     *             | ((bytes[4]&0xffL)<<32)
     *             | ((bytes[3]&0xffL)<<24)
     *             | ((bytes[2]&0xffL)<<16)
     *             | ((bytes[1]&0xffL)<< 8)
     *             |  (bytes[0]&0xffL);
     * }</pre>
     *
     * @param chunk contains 8 ascii characters in little endian order
     * @return the parsed number,
     * returns a negative value if {@code value} does not contain 8 digits
     */
    public static int tryToParseEightDigitsUtf8(long chunk) {
        // Create a predicate for all bytes which are greater than '0' (0x30).
        // The predicate is true if the hsb of a byte is set: (predicate & 0x80) != 0.
        long val = chunk - 0x3030303030303030L;
        long predicate = ((chunk + 0x4646464646464646L) | val) & 0x8080808080808080L;
        if (predicate != 0L) {
            return -1;
        }

        // The last 2 multiplications are independent of each other.
        val = val * (1 + (10 << 8)) >>> 8;
        val = (val & 0xff_000000ffL) * (100 + (100_0000L << 32))
                + (val >>> 16 & 0xff_000000ffL) * (1 + (1_0000L << 32)) >>> 32;
        return (int) val;
    }

    /**
     * Tries to parse eight hex digits from a char array using the
     * 'SIMD within a register technique' (SWAR).
     *
     * @param a      contains 8 utf-16 characters starting at offset
     * @param offset the offset into the array
     * @return the parsed number,
     * returns a negative value if {@code value} does not contain 8 hex digits
     */
    public static long tryToParseEightHexDigitsUtf16(char[] a, int offset) {
        // Performance: We extract the chars in two steps so that we
        //              can benefit from out of order execution in the CPU.
        long first = (long) a[offset] << 48
                | (long) a[offset + 1] << 32
                | (long) a[offset + 2] << 16
                | (long) a[offset + 3];

        long second = (long) a[offset + 4] << 48
                | (long) a[offset + 5] << 32
                | (long) a[offset + 6] << 16
                | (long) a[offset + 7];

        return FastDoubleSwar.tryToParseEightHexDigitsUtf16(first, second);
    }

    /**
     * Tries to parse eight hex digits from two longs using the
     * 'SIMD within a register technique' (SWAR).
     *
     * <pre>{@code
     * char[] chars = ...;
     * long first  = (long) chars[0] << 48
     *             | (long) chars[1] << 32
     *             | (long) chars[2] << 16
     *             | (long) chars[3];
     *
     * long second = (long) chars[4] << 48
     *             | (long) chars[5] << 32
     *             | (long) chars[6] << 16
     *             | (long) chars[7];
     * }</pre>
     *
     * @param first  contains 4 utf-16 characters in big endian order
     * @param second contains 4 utf-16 characters in big endian order
     * @return the parsed number,
     * returns a negative value if the two longs do not contain 8 hex digits
     */
    public static long tryToParseEightHexDigitsUtf16(long first, long second) {
        long lfirst = tryToParseFourHexDigitsUtf16(first);
        long lsecond = tryToParseFourHexDigitsUtf16(second);
        return (lfirst << 16) | lsecond;
    }

    /**
     * Tries to parse eight hex digits from a byte array using the
     * 'SIMD within a register technique' (SWAR).
     *
     * @param a      contains 8 ascii characters
     * @param offset the offset of the first character in {@code a}
     *               returns a negative value if {@code value} does not contain 8 digits
     */
    public static long tryToParseEightHexDigitsUtf8(byte[] a, int offset) {
        return tryToParseEightHexDigitsUtf8((long) readLongFromByteArrayBigEndian.get(a, offset));
    }

    /**
     * Tries to parse eight digits from a long using the
     * 'SIMD within a register technique' (SWAR).
     *
     * @param chunk contains 8 ascii characters in big endian order
     * @return the parsed number,
     * returns a negative value if {@code value} does not contain 8 digits
     */
    public static long tryToParseEightHexDigitsUtf8(long chunk) {
        // The following code is based on the technique presented in the paper
        // by Leslie Lamport.


        // Subtract character '0' (0x30) from each of the eight characters
        long vec = chunk - 0x30_30_30_30_30_30_30_30L;

        // Create a predicate for all bytes which are greater than '9'-'0' (0x09).
        // The predicate is true if the hsb of a byte is set: (predicate & 0x80) != 0.
        long gt_09 = vec + (0x09_09_09_09_09_09_09_09L ^ 0x7f_7f_7f_7f_7f_7f_7f_7fL);
        gt_09 &= 0x80_80_80_80_80_80_80_80L;
        // Create a predicate for all bytes which are greater or equal 'a'-'0' (0x30).
        // The predicate is true if the hsb of a byte is set.
        long ge_30 = vec + (0x30303030_30303030L ^ 0x7f_7f_7f_7f_7f_7f_7f_7fL);
        ge_30 &= 0x80_80_80_80_80_80_80_80L;

        // Create a predicate for all bytes which are smaller equal than 'f'-'0' (0x37).
        long le_37 = 0x37_37_37_37_37_37_37_37L + (vec ^ 0x7f_7f_7f_7f_7f_7f_7f_7fL);
        // we don't need to 'and' with 0x80…L here, because we 'and' this with ge_30 anyway.
        //le_37 &= 0x80_80_80_80_80_80_80_80L;


        // If a character is greater than '9' then it must be greater equal 'a'
        // and smaller  'f'.
        if (gt_09 != (ge_30 & le_37)) {
            return -1;
        }

        // Expand the predicate to a byte mask
        long gt_09mask = (gt_09 >>> 7) * 0xffL;

        // Subtract 'a'-'0'+10 (0x27) from all bytes that are greater than 0x09.
        long v = vec & ~gt_09mask | vec - (0x27272727_27272727L & gt_09mask);

        // Compact all nibbles
        long v2 = v | v >>> 4;
        long v3 = v2 & 0x00ff00ff_00ff00ffL;
        long v4 = v3 | v3 >>> 8;
        long v5 = ((v4 >>> 16) & 0xffff_0000L) | v4 & 0xffffL;

        return v5;
    }

    /**
     * Tries to parse four hex digits from a long using the
     * 'SIMD within a register technique' (SWAR).
     *
     * @param chunk contains 4 utf-16 characters in big endian order
     * @return the parsed number,
     * returns a negative value if {@code value} does not contain 8 digits
     */
    public static long tryToParseFourHexDigitsUtf16(long chunk) {
        // The following code is based on the technique presented in the paper
        // by Leslie Lamport.


        // Subtract character '0' (0x0030) from each of the four characters
        long vec = chunk - 0x0030_0030_0030_0030L;

        // Create a predicate for all bytes which are greater than '9'-'0' (0x0009).
        // The predicate is true if the hsb of a byte is set: (predicate & 0xa000) != 0.
        long gt_09 = vec + (0x0009_0009_0009_0009L ^ 0x7fff_7fff_7fff_7fffL);
        gt_09 = gt_09 & 0x8000_8000_8000_8000L;
        // Create a predicate for all bytes which are greater or equal 'a'-'0' (0x0030).
        // The predicate is true if the hsb of a byte is set.
        long ge_30 = vec + (0x0030_0030_0030_0030L ^ 0x7fff_7fff_7fff_7fffL);
        ge_30 = ge_30 & 0x8000_8000_8000_8000L;

        // Create a predicate for all bytes which are smaller equal than 'f'-'0' (0x0037).
        long le_37 = 0x0037_0037_0037_0037L + (vec ^ 0x7fff_7fff_7fff_7fffL);
        // Not needed, because we are going to and this value with ge_30 anyway.
        //le_37 = le_37 & 0x8000_8000_8000_8000L;


        // If a character is greater than '9' then it must be greater equal 'a'
        // and smaller equal 'f'.
        if (gt_09 != (ge_30 & le_37)) {
            return -1;
        }

        // Expand the predicate to a char mask
        long gt_09mask = (gt_09 >>> 15) * 0xffffL;

        // Subtract 'a'-'0'+10 (0x0027) from all bytes that are greater than 0x09.
        long v = vec & ~gt_09mask | vec - (0x0027_0027_0027_0027L & gt_09mask);

        // Compact all nibbles
        long v2 = v | v >>> 12;
        long v5 = (v2 | v2 >>> 24) & 0xffffL;

        return v5;
    }
}<|MERGE_RESOLUTION|>--- conflicted
+++ resolved
@@ -39,10 +39,7 @@
             MethodHandles.byteArrayViewVarHandle(long[].class, ByteOrder.LITTLE_ENDIAN);
     public final static VarHandle readLongFromByteArrayBigEndian =
             MethodHandles.byteArrayViewVarHandle(long[].class, ByteOrder.BIG_ENDIAN);
-<<<<<<< HEAD
-
-=======
->>>>>>> ca607b40
+
     /**
      * Tries to parse eight decimal digits from a char array using the
      * 'SIMD within a register technique' (SWAR).
